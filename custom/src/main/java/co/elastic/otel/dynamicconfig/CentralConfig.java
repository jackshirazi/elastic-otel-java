--- conflicted
+++ resolved
@@ -72,14 +72,9 @@
     opampManager.start(
         configuration -> {
           logger.fine("Received configuration: " + configuration);
-<<<<<<< HEAD
-          Configs.applyConfigurations(configuration);
+          Configs.applyConfigurations(configuration, opampManager);
           ConfigLogger.logConfig();
-          return CentralConfigurationProcessor.Result.SUCCESS;
-=======
-          Configs.applyConfigurations(configuration, opampManager);
           return OpampManager.CentralConfigurationProcessor.Result.SUCCESS;
->>>>>>> 61eda82c
         });
 
     Runtime.getRuntime()
